import { Options } from 'json-schema-to-typescript'
import { basename, join } from 'node:path'
import fs from 'node:fs'
import { parse } from 'jsonc-parser'
import { Logger } from '@book000/node-utils'

/**
 * レスポンスファイル群からの、エンドポイントごとのレスポンス群型
 */
export interface Result {
  /**
   * エンドポイントの種別（graphql または rest）
   */
  type: string

  /**
   * レスポンスの名前
   */
  name: string

  /**
   * レスポンスの HTTP メソッド
   */
  method: string

  /**
   * レスポンスのステータスコード
   */
  statusCode: string

  /**
   * このエンドポイントに該当するレスポンスのパス群
   */
  paths: string[]
}

/**
 * ユーティリティ
 */
export const Utils = {
  /**
   * JSONC をパースする
   *
   * @param data パースする JSONC 文字列
   * @returns パース結果
   */
  parseJsonc<T = any>(data: string): T {
    return parse(data)
  },

  /**
   * ディレクトリ内にあるディレクトリ群のディレクトリ名を取得する
   *
   * @param parentDirectory ディレクトリを取得する親ディレクトリパス
   * @param baseDirectories ディレクトリを取得する子ディレクトリパス群
   * @returns ディレクトリ群のディレクトリ名
   */
  getDirectories(
    parentDirectory: string,
    baseDirectories: string[] = []
  ): string[] {
    const baseDirectory = join(parentDirectory, ...baseDirectories)
    return fs
      .readdirSync(baseDirectory, {
        withFileTypes: true,
      })
      .filter((dirent) => dirent.isDirectory())
      .map((dirent) => dirent.name)
  },

  /**
   * ディレクトリ内にある JSON ファイル群を取得する
   *
   * @param parentDirectory ファイルを取得する親ディレクトリパス
   * @param baseDirectories ファイルを取得するディレクトリパス
   * @returns JSON ファイル群
   */
  getJSONFiles(
    parentDirectory: string,
    baseDirectories: string[] = []
  ): string[] {
    const baseDirectory = join(parentDirectory, ...baseDirectories)
    return fs
      .readdirSync(baseDirectory, { withFileTypes: true })
      .filter((dirent) => dirent.isFile() && dirent.name.endsWith('.json'))
      .map((dirent) => dirent.name)
  },

  /**
   * レスポンスデバッグ出力 JSON ファイルを元に、エンドポイントごとの情報をまとめて取得する
   *
   * @returns エンドポイントごとの情報
   */
  getEndPointResponses(debugOutputDirectory: string): Result[] {
    const logger = Logger.configure('Utils:getEndPointResponses')
    const results = []
    const deleteFiles: string[] = []
    const now = Date.now()

    logger.info('🔍 Loading debug output files')
<<<<<<< HEAD
    let directoryCount = 0
    const typeDirectories = this.getDirectories(debugOutputDirectory)
    for (const type of typeDirectories) {
      const nameDirectories = this.getDirectories(debugOutputDirectory, [type])
      for (const name of nameDirectories) {
        const methodDirectories = this.getDirectories(debugOutputDirectory, [
          type,
          name,
        ])
        for (const method of methodDirectories) {
          directoryCount++
          const allDirectoriesCount =
            typeDirectories.length *
            nameDirectories.length *
            methodDirectories.length
          logger.info(
            `📁 ${type}/${name}/${method} [${directoryCount}/${allDirectoriesCount}]`
=======
    for (const type of this.getDirectories(debugOutputDirectory)) {
      for (const name of this.getDirectories(debugOutputDirectory, [type])) {
        const endpointDirectories = this.getDirectories(debugOutputDirectory, [
          type,
          name,
        ])
        let endpointDirectoryCount = 0
        for (const method of endpointDirectories) {
          endpointDirectoryCount++
          logger.info(
            `📁 ${type}/${name}/${method} (${endpointDirectoryCount}/${endpointDirectories.length})`
>>>>>>> 91c52aa1
          )
          for (const statusCode of this.getDirectories(debugOutputDirectory, [
            type,
            name,
            method,
          ])) {
            const paths = this.getJSONFiles(debugOutputDirectory, [
              type,
              name,
              method,
              statusCode,
            ])

            const filteredPaths = paths.filter((path) => {
              const file = basename(path)
              if (!file) {
                return false
              }
              const unixtime = Number.parseInt(file.split('.')[0])
              return now - unixtime <= 1000 * 60 * 60 * 24 * 30
            })

            deleteFiles.push(
              ...paths.filter((path) => !filteredPaths.includes(path))
            )

            results.push({
              type,
              name,
              method,
              statusCode,
              paths: filteredPaths,
            })
            logger.info(
              `  📄 ${type}/${name}/${method}/${statusCode} (${filteredPaths.length} files)`
            )
          }
          logger.info(`  📄 ${results.length} files loaded`)
        }
      }
    }

    logger.info(`🔍 ${results.length} files loaded`)
    logger.info('🚮 Deleting old files')
    const startTime = Date.now()
    let deleteFilesCount = 0
    for (const deleteFile of deleteFiles) {
      deleteFilesCount++
      fs.unlinkSync(deleteFile)

      if (deleteFilesCount % 100 === 0) {
        const deletedPath = deleteFile.replace(debugOutputDirectory, '')
        const elapsedTime = Date.now() - startTime
        const estimatedTime =
          (elapsedTime / deleteFilesCount) *
          (deleteFiles.length - deleteFilesCount)
        const formattedEstimatedTime = this.formatSeconds(estimatedTime)
        logger.info(
          `🚮 ${deleteFilesCount} files deleted (Just deleted: ${deletedPath}) ETA: ${formattedEstimatedTime}`
        )
      }
    }

    logger.info(`🚮 ${deleteFilesCount} files deleted`)

    return results
  },

  /**
   * レスポンスの型定義名を取得する
   *
   * @param rawType リクエストの種別（graphql または rest）
   * @param rawName レスポンスの名前
   * @param rawMethod レスポンスの HTTP メソッド
   * @param rawStatus レスポンスのステータスコード
   * @returns 型定義名
   */
  getName(
    rawType: string,
    rawName: string,
    rawMethod: string,
    rawStatus: string | null
  ): string {
    const type =
      rawType.toLocaleLowerCase() === 'graphql'
        ? 'GraphQL'
        : rawType.toLocaleLowerCase() === 'rest'
          ? 'REST'
          : null
    if (!type) {
      throw new Error(`Invalid type: ${rawType}`)
    }
    const method = this.toCamelCase(rawMethod)
    const name = this.capitalize(rawName)
    const status =
      rawStatus === null ? '' : rawStatus.startsWith('2') ? 'Success' : 'Error'

    return `${type}${method}${name}${status}Response`
  },

  /**
   * キャメルケースに変換する
   *
   * @param string 変換する文字列
   * @returns キャメルケース変換後の文字列
   */
  toCamelCase(string: string): string {
    return string.charAt(0).toUpperCase() + string.slice(1).toLowerCase()
  },

  /**
   * 先頭文字を大文字に変換する
   *
   * @param string 変換する文字列
   * @returns 変換後の文字列
   */
  capitalize(string: string): string {
    return string.charAt(0).toUpperCase() + string.slice(1)
  },

  /**
   * ファイル名を取得する
   *
   * @param rawType リクエストの種別（graphql または rest）
   * @param rawName レスポンスの名前
   * @param rawMethod レスポンスの HTTP メソッド
   * @param rawStatus レスポンスのステータスコード
   * @returns ファイル名
   */
  getFilename(
    rawType: string,
    rawName: string,
    rawMethod: string,
    rawStatus: string
  ): string {
    const type = rawType.toLowerCase()
    const method = rawMethod.toLowerCase()
    const name = rawName.replaceAll(/([a-z])([A-Z])/g, '$1-$2').toLowerCase()
    const status = rawStatus.startsWith('2') ? '-success' : '-error'

    return `${type}/${method}/${name}${status}`
  },

  /**
   * json-schema-to-typescript のコンパイルオプションを作成・取得する
   *
   * @param tsDocument コンパイル結果の先頭に追加する tsdoc
   * @returns コンパイルオプション
   */
  getCompileOptions(tsDocument?: string): Partial<Options> {
    const compileOptions: Partial<Options> = {
      bannerComment: '/* eslint-disable @typescript-eslint/ban-types */',
      additionalProperties: false,
      enableConstEnums: true,
      strictIndexSignatures: true,
      style: {
        semi: false,
        singleQuote: true,
      },
      unknownAny: true,
    }
    if (tsDocument) {
      compileOptions.bannerComment = `${compileOptions.bannerComment}\n\n/** ${tsDocument} */`
    }
    return compileOptions
  },

  formatSeconds(seconds: number): string {
    const hours = Math.floor(seconds / 3600)
    const minutes = Math.floor((seconds - hours * 3600) / 60)
    const _seconds = Math.floor(seconds - hours * 3600 - minutes * 60)
    return `${hours}h ${minutes}m ${_seconds}s`
  },
}<|MERGE_RESOLUTION|>--- conflicted
+++ resolved
@@ -98,25 +98,6 @@
     const now = Date.now()
 
     logger.info('🔍 Loading debug output files')
-<<<<<<< HEAD
-    let directoryCount = 0
-    const typeDirectories = this.getDirectories(debugOutputDirectory)
-    for (const type of typeDirectories) {
-      const nameDirectories = this.getDirectories(debugOutputDirectory, [type])
-      for (const name of nameDirectories) {
-        const methodDirectories = this.getDirectories(debugOutputDirectory, [
-          type,
-          name,
-        ])
-        for (const method of methodDirectories) {
-          directoryCount++
-          const allDirectoriesCount =
-            typeDirectories.length *
-            nameDirectories.length *
-            methodDirectories.length
-          logger.info(
-            `📁 ${type}/${name}/${method} [${directoryCount}/${allDirectoriesCount}]`
-=======
     for (const type of this.getDirectories(debugOutputDirectory)) {
       for (const name of this.getDirectories(debugOutputDirectory, [type])) {
         const endpointDirectories = this.getDirectories(debugOutputDirectory, [
@@ -128,7 +109,6 @@
           endpointDirectoryCount++
           logger.info(
             `📁 ${type}/${name}/${method} (${endpointDirectoryCount}/${endpointDirectories.length})`
->>>>>>> 91c52aa1
           )
           for (const statusCode of this.getDirectories(debugOutputDirectory, [
             type,
