import { Logger } from '@book000/node-utils'
import { createCompoundSchema, mergeSchemas, Schema } from 'genson-js/dist'
import { compile } from 'json-schema-to-typescript'
import { join, dirname } from 'node:path'
import fs from 'node:fs'
import { Utils } from './utils'
import { ResponseDatabase, ResponseEndPoint } from '../saving-responses'
import { EndPointResponseType } from '../models/responses/endpoints'

/**
 * カスタム型定義を生成するクラス
 */
export class CustomTypesGenerator {
  /**
   * レスポンスを保存するデータベース
   */
  private readonly responseDatabase: ResponseDatabase
  private readonly schemaDirectory: string
  private readonly typesDirectory: string

  /**
   * @param responseDatabase レスポンスを保存するデータベース
   * @param schemaDirectory スキーマ保存ディレクトリ
   * @param typesDirectory 型定義保存ディレクトリ
   */
  constructor(
    responseDatabase: ResponseDatabase,
    schemaDirectory: string,
    typesDirectory: string
  ) {
    this.responseDatabase = responseDatabase
    this.schemaDirectory = schemaDirectory
    this.typesDirectory = typesDirectory
  }

  /**
   * 検索タイムラインツイートモデル（CustomSearchTimelineEntry）のカスタム型定義を生成する
   */
  private async runGraphQLSearchTimeline(): Promise<void> {
    const logger = Logger.configure(
      'CustomTypesGenerator:runGraphQLSearchTimeline'
    )

    const schema = await this.createSchemaFromResponse(
      {
        endpointType: 'GRAPHQL',
        endpoint: 'SearchTimeline',
        method: 'GET',
        statusCode: 200,
      },
      (response) => {
        return response.data.search_by_raw_query.search_timeline.timeline.instructions
          .filter(
            (instruction) =>
              instruction.type === 'TimelineAddEntries' && instruction.entries
          )
          .flatMap(
            (instruction) =>
              instruction.entries?.filter(
                (entry) =>
                  entry.entryId.startsWith('tweet-') ||
                  entry.entryId.startsWith('promoted-tweet') ||
                  entry.entryId.startsWith('promotedTweet')
              )
          )
      }
    )
    if (!schema) {
      logger.warn('⏭️ Schema not found. Skip')
      return
    }

    await this.generateTypeFromSchema(
      schema,
      'CustomSearchTimelineEntry',
      '検索タイムラインツイートモデル'
    )
  }

  /**
   * ユーザーツイートモデル（CustomUserTweetEntry）のカスタム型定義を生成する
   */
  private async runGraphQLUserTweets(): Promise<void> {
    const logger = Logger.configure('CustomTypesGenerator:runGraphQLUserTweets')

    const schema = await this.createSchemaFromResponse(
      {
        endpointType: 'GRAPHQL',
        endpoint: 'UserTweets',
        method: 'GET',
        statusCode: 200,
      },
      (response) => {
        if (!('data' in response)) {
          return []
        }
        return response.data.user.result.timeline_v2.timeline.instructions
          .filter(
            (instruction) =>
              instruction.type === 'TimelineAddEntries' && instruction.entries
          )
          .flatMap(
            (instruction) =>
              instruction.entries?.filter(
                (entry) =>
                  entry.entryId.startsWith('tweet-') ||
                  entry.entryId.startsWith('promoted-tweet') ||
                  entry.entryId.startsWith('promotedTweet')
              )
          )
      }
    )
    if (!schema) {
      logger.warn('⏭️ Schema not found. Skip')
      return
    }

    await this.generateTypeFromSchema(
      schema,
      'CustomUserTweetEntry',
      'ユーザーツイートモデル'
    )
  }

  /**
   * ユーザーいいねツイートモデル（CustomUserLikeTweetEntry）のカスタム型定義を生成する
   */
  private async runGraphQLUserLikeTweets(): Promise<void> {
    const logger = Logger.configure(
      'CustomTypesGenerator:runGraphQLUserLikeTweets'
    )

    const schema = await this.createSchemaFromResponse(
      {
        endpointType: 'GRAPHQL',
        endpoint: 'Likes',
        method: 'GET',
        statusCode: 200,
      },
      (response) => {
        if (!('data' in response)) {
          return []
        }
        return response.data.user.result.timeline_v2.timeline.instructions
          .filter(
            (instruction) =>
              instruction.type === 'TimelineAddEntries' && instruction.entries
          )
          .flatMap(
            (instruction) =>
              instruction.entries?.filter(
                (entry) =>
                  entry.entryId.startsWith('tweet-') ||
                  entry.entryId.startsWith('promoted-tweet') ||
                  entry.entryId.startsWith('promotedTweet')
              )
          )
      }
    )
    if (!schema) {
      logger.warn('⏭️ Schema not found. Skip')
      return
    }

    await this.generateTypeFromSchema(
      schema,
      'CustomUserLikeTweetEntry',
      'ユーザーいいねツイートエントリモデル'
    )
  }

  /**
   * GET・POSTメソッド共通のホームタイムラインモデルのカスタム型定義を生成する
   */
  private async runGraphQLTimeline(): Promise<void> {
    const logger = Logger.configure('CustomTypesGenerator:runGraphQLTimeline')
    const endpoints: ResponseEndPoint[] = [
      {
        endpointType: 'GRAPHQL',
        endpoint: 'HomeTimeline',
        method: 'GET',
        statusCode: 200,
      },
      {
        endpointType: 'GRAPHQL',
        endpoint: 'HomeTimeline',
        method: 'POST',
        statusCode: 200,
      },
      {
        endpointType: 'GRAPHQL',
        endpoint: 'HomeLatestTimeline',
        method: 'GET',
        statusCode: 200,
      },
      {
        endpointType: 'GRAPHQL',
        endpoint: 'HomeLatestTimeline',
        method: 'POST',
        statusCode: 200,
      },
    ]

    const schemas = []
    for (const endpoint of endpoints) {
      const endpointSchema = await this.createSchemaFromResponse(endpoint)
      if (!endpointSchema) {
        logger.warn(
          `⏭️ ${endpoint.method} ${endpoint.endpoint} Schema not found. Skip`
        )
        continue
      }

      schemas.push(endpointSchema)
    }
    if (schemas.length === 0) {
      logger.warn('⏭️ Schema not found. Skip')
      return
    }

    await this.generateTypeFromSchema(
      mergeSchemas(schemas),
      'CustomGraphQLTimelineSuccessResponse',
      'ホームタイムラインモデル'
    )
  }

  /**
   * タイムラインツイートモデル（CustomTimelineTweetEntry）のカスタム型定義を生成する
   */
  private async runGraphQLTimelineTweetEntry(): Promise<void> {
    const logger = Logger.configure(
      'CustomTypesGenerator:runGraphQLTimelineTweetEntry'
    )
    const endpoints: {
      endpointType: 'GRAPHQL'
      endpoint: 'HomeTimeline' | 'HomeLatestTimeline'
      method: 'GET' | 'POST'
      statusCode: 200
    }[] = [
      {
        endpointType: 'GRAPHQL',
        endpoint: 'HomeTimeline',
        method: 'GET',
        statusCode: 200,
      },
      {
        endpointType: 'GRAPHQL',
        endpoint: 'HomeTimeline',
        method: 'POST',
        statusCode: 200,
      },
      {
        endpointType: 'GRAPHQL',
        endpoint: 'HomeLatestTimeline',
        method: 'GET',
        statusCode: 200,
      },
      {
        endpointType: 'GRAPHQL',
        endpoint: 'HomeLatestTimeline',
        method: 'POST',
        statusCode: 200,
      },
    ]

    const schemas = []
    for (const endpoint of endpoints) {
      const endpointSchema = await this.createSchemaFromResponse(
        endpoint,
        (response) => {
          if (!('data' in response)) {
            return []
          }
          return response.data.home.home_timeline_urt.instructions
            .filter(
              (instruction) =>
                instruction.type === 'TimelineAddEntries' && instruction.entries
            )
            .flatMap(
              (instruction) =>
                instruction.entries?.filter(
                  (entry) =>
                    entry.entryId.startsWith('tweet-') ||
                    entry.entryId.startsWith('promoted-tweet') ||
                    entry.entryId.startsWith('promotedTweet')
                )
            )
        }
      )
      if (!endpointSchema) {
        logger.warn(
          `⏭️ ${endpoint.method} ${endpoint.endpoint} Schema not found. Skip`
        )
        continue
      }

      schemas.push(endpointSchema)
    }
    if (schemas.length === 0) {
      logger.warn('⏭️ Schema not found. Skip')
      return
    }

    await this.generateTypeFromSchema(
      mergeSchemas(schemas),
      'CustomTimelineTweetEntry',
      'ホームタイムラインツイートエントリモデル'
    )
  }

  // --- twitter-d 変換用オブジェクト

  /**
   * レスポンスツイートオブジェクト（CustomTweetObject）のカスタム型定義を生成する
   */
  private async runTweetObject(): Promise<void> {
    const logger = Logger.configure('CustomTypesGenerator:runTweetObject')

    // 各レスポンスからツイートオブジェクトを抽出
    const promises = await Promise.all([
      // HomeTimeline
      this.createSchemaFromResponse(
        {
          endpointType: 'GRAPHQL',
          endpoint: 'HomeTimeline',
          method: 'GET',
          statusCode: 200,
        },
        (response) =>
          this.getTweetObjectsFromInstructions(
            response.data.home.home_timeline_urt.instructions
          ).flat()
      ),
      // HomeLatestTimeline
      this.createSchemaFromResponse(
        {
          endpointType: 'GRAPHQL',
          endpoint: 'HomeLatestTimeline',
          method: 'GET',
          statusCode: 200,
        },
        (response) =>
          this.getTweetObjectsFromInstructions(
            response.data.home.home_timeline_urt.instructions
          ).flat()
      ),
      // SearchTimeline
      this.createSchemaFromResponse(
        {
          endpointType: 'GRAPHQL',
          endpoint: 'SearchTimeline',
          method: 'GET',
          statusCode: 200,
        },
        (response) =>
          this.getTweetObjectsFromInstructions(
            response.data.search_by_raw_query.search_timeline.timeline
              .instructions
          ).flat()
      ),
      // UserTweets
      this.createSchemaFromResponse(
        {
          endpointType: 'GRAPHQL',
          endpoint: 'UserTweets',
          method: 'GET',
          statusCode: 200,
        },
        (response) => {
          if (!('data' in response)) {
            return []
          }

          return this.getTweetObjectsFromInstructions(
            response.data.user.result.timeline_v2.timeline.instructions
          ).flat()
        }
      ),
      // Likes
      this.createSchemaFromResponse(
        {
          endpointType: 'GRAPHQL',
          endpoint: 'Likes',
          method: 'GET',
          statusCode: 200,
        },
        (response) => {
          if (!('data' in response)) {
            return []
          }

          return this.getTweetObjectsFromInstructions(
            response.data.user.result.timeline_v2.timeline.instructions
          ).flat()
        }
      ),
      // TweetDetail
      this.createSchemaFromResponse(
        {
          endpointType: 'GRAPHQL',
          endpoint: 'TweetDetail',
          method: 'GET',
          statusCode: 200,
        },
        (response) => {
          if (!('data' in response)) {
            return []
          }

          return this.getTweetObjectsFromInstructions(
            response.data.threaded_conversation_with_injections_v2.instructions
          ).flat()
        }
      ),
    ])
    const schemas = promises.filter((schema): schema is Schema => !!schema)
    if (schemas.length === 0) {
      logger.warn('⏭️ Schema not found. Skip')
      return
    }

    await this.generateTypeFromSchema(
      mergeSchemas(schemas),
      'CustomTweetObject',
      'レスポンスツイートオブジェクト'
    )
  }

  private getTweetObjectsFromInstructions(
    instructions: {
      type: string
      entries?: Array<{
        entryId: string
        sortIndex: string
        content: {
          itemContent?: {
            tweet_results?: {
              result?: unknown
            }
          }
        }
      }>
    }[]
  ): unknown[] {
    return instructions
      .filter(
        (instruction) =>
          instruction.type === 'TimelineAddEntries' && instruction.entries
      )
      .flatMap(
        (instruction) =>
          instruction.entries?.filter(
            (entry) =>
              entry.entryId.startsWith('tweet-') ||
              entry.entryId.startsWith('promoted-tweet') ||
              entry.entryId.startsWith('promotedTweet')
          )
      )
      .map((entry) => {
        return entry?.content.itemContent?.tweet_results?.result
      })
      .filter((entry): entry is NonNullable<typeof entry> => !!entry)
      .map((entry) => {
        return {
          ...entry,
          __entryId: 'string',
        }
      })
  }

  /**
   * レスポンスツイートレガシーオブジェクト（CustomTweetLegacyObject）のカスタム型定義を生成する
   */
  private async runTweetLegacyObject(): Promise<void> {
    const logger = Logger.configure('CustomTypesGenerator:runTweetLegacyObject')

    // 各レスポンスからレガシーツイートオブジェクトを抽出
    const promises = await Promise.all([
      // SearchTimeline
      this.createSchemaFromResponse(
        {
          endpointType: 'GRAPHQL',
          endpoint: 'SearchTimeline',
          method: 'GET',
          statusCode: 200,
        },
        (response) =>
          this.getTweetLegacyObjectsFromInstructions(
            response.data.search_by_raw_query.search_timeline.timeline
              .instructions
          ).flat()
      ),
      // UserTweets
      this.createSchemaFromResponse(
        {
          endpointType: 'GRAPHQL',
          endpoint: 'UserTweets',
          method: 'GET',
          statusCode: 200,
        },
        (response) => {
          if (!('data' in response)) {
            return []
          }

          return this.getTweetLegacyObjectsFromInstructions(
            response.data.user.result.timeline_v2.timeline.instructions
          ).flat()
        }
      ),
    ])
    const schemas = promises.filter((schema): schema is Schema => !!schema)
    if (schemas.length === 0) {
      logger.warn('⏭️ Schema not found. Skip')
      return
    }

    await this.generateTypeFromSchema(
      mergeSchemas(schemas),
      'CustomTweetLegacyObject',
      'レスポンスツイートレガシーオブジェクト'
    )
  }

  private getTweetLegacyObjectsFromInstructions(
    instructions: {
      type: string
      entries?: Array<{
        entryId: string
        sortIndex: string
        content: {
          itemContent?: {
            tweet_results?: {
              result?: {
                legacy?: unknown
                tweet?: {
                  legacy?: unknown
                }
              }
            }
          }
        }
      }>
    }[]
  ): unknown[] {
    return instructions
      .filter(
        (instruction) =>
          instruction.type === 'TimelineAddEntries' && instruction.entries
      )
      .flatMap(
        (instruction) =>
          instruction.entries?.filter(
            (entry) =>
              entry.entryId.startsWith('tweet-') ||
              entry.entryId.startsWith('promoted-tweet') ||
              entry.entryId.startsWith('promotedTweet')
          )
      )
      .flatMap((entry) => {
        return [
          entry?.content.itemContent?.tweet_results?.result?.legacy,
          entry?.content.itemContent?.tweet_results?.result?.tweet?.legacy,
        ]
      })
      .filter((legacy): legacy is NonNullable<typeof legacy> => !!legacy)
  }

  /**
   * レスポンスユーザーレガシーオブジェクト（CustomUserLegacyObject）のカスタム型定義を生成する
   */
  private async runUserLegacyObject(): Promise<void> {
    const logger = Logger.configure('CustomTypesGenerator:runUserLegacyObject')
    const endpoints: {
      endpointType: 'GRAPHQL'
      endpoint: 'UserByRestId' | 'UserByScreenName'
      method: 'GET'
      statusCode: 200
    }[] = [
      {
        endpointType: 'GRAPHQL',
        endpoint: 'UserByRestId',
        method: 'GET',
        statusCode: 200,
      },
      {
        endpointType: 'GRAPHQL',
        endpoint: 'UserByScreenName',
        method: 'GET',
        statusCode: 200,
      },
    ]

    const schemas = []
    for (const endpoint of endpoints) {
      const endpointSchema = await this.createSchemaFromResponse(
        endpoint,
        (response) => {
          return response.data.user.result.legacy
        }
      )
      if (!endpointSchema) {
        logger.warn(
          `⏭️ ${endpoint.method} ${endpoint.endpoint} Schema not found. Skip`
        )
        continue
      }

      schemas.push(endpointSchema)
    }
    if (schemas.length === 0) {
      logger.warn('⏭️ Schema not found. Skip')
      return
    }

    await this.generateTypeFromSchema(
      mergeSchemas(schemas),
      'CustomUserLegacyObject',
      'レスポンスユーザーレガシーオブジェクト'
    )
  }

  /**
<<<<<<< HEAD
   * エンティティ動画情報オブジェクト（CustomEntityVideoInfoObject）のカスタム型定義を生成する
   */
  private async runEntityVideoInfoObject(): Promise<void> {
    // 各レスポンスからエンティティ動画情報オブジェクトを抽出
    const schemas = [
      // SearchTimeline
      this.results
        .filter(
          (result) =>
            result.type === 'graphql' &&
            result.name === 'SearchTimeline' &&
            result.method === 'GET' &&
            result.statusCode === '200'
        )
        .flatMap((result) => result.paths)
        .flatMap((path) => {
          const response =
            Utils.parseJsonc<GraphQLGetSearchTimelineSuccessResponse>(
              fs.readFileSync(path, 'utf8')
            )
          return response.data.search_by_raw_query.search_timeline.timeline.instructions
            .filter(
              (instruction) =>
                instruction.type === 'TimelineAddEntries' && instruction.entries
            )
            .flatMap(
              (instruction) =>
                instruction.entries?.filter(
                  (entry) =>
                    entry.entryId.startsWith('tweet-') ||
                    entry.entryId.startsWith('promoted-tweet') ||
                    entry.entryId.startsWith('promotedTweet')
                )
            )
        })
        .map((entry) => {
          return (entry as CustomSearchTimelineEntry).content.itemContent
            .tweet_results.result.legacy
        })
        .flatMap(
          (legacy) =>
            (legacy as any)?.extended_entities?.media.flatMap(
              (media: { video_info: { variants: any } }) => media?.video_info
            ) ?? []
        )
        .map((entry) => createSchema(entry)),
      // UserTweets: tweet_results.result.legacy
      this.results
        .filter(
          (result) =>
            result.type === 'graphql' &&
            result.name === 'UserTweets' &&
            result.method === 'GET' &&
            result.statusCode === '200'
        )
        .flatMap((result) => result.paths)
        .flatMap((path) => {
          const response =
            Utils.parseJsonc<GraphQLGetUserTweetsSuccessResponse>(
              fs.readFileSync(path, 'utf8')
            )
          return response.data.user.result.timeline_v2.timeline.instructions
            .filter(
              (instruction) =>
                instruction.type === 'TimelineAddEntries' && instruction.entries
            )
            .flatMap(
              (instruction) =>
                instruction.entries?.filter(
                  (entry) =>
                    entry.entryId.startsWith('tweet-') ||
                    entry.entryId.startsWith('promoted-tweet') ||
                    entry.entryId.startsWith('promotedTweet')
                )
            )
        })
        .filter(
          (entry) =>
            (entry as CustomUserTweetEntry).content.itemContent.tweet_results
              .result.legacy !== undefined
        )
        .map((entry) => {
          return (entry as CustomUserTweetEntry).content.itemContent
            .tweet_results.result.legacy
        })
        .flatMap(
          (legacy) =>
            (legacy as any)?.extended_entities?.media.flatMap(
              (media: { video_info: { variants: any } }) => media?.video_info
            ) ?? []
        )
        .map((entry) => createSchema(entry)),
      // UserTweets: tweet_results.result.tweet?.legacy
      this.results
        .filter(
          (result) =>
            result.type === 'graphql' &&
            result.name === 'UserTweets' &&
            result.method === 'GET' &&
            result.statusCode === '200'
        )
        .flatMap((result) => result.paths)
        .flatMap((path) => {
          const response =
            Utils.parseJsonc<GraphQLGetUserTweetsSuccessResponse>(
              fs.readFileSync(path, 'utf8')
            )
          return response.data.user.result.timeline_v2.timeline.instructions
            .filter(
              (instruction) =>
                instruction.type === 'TimelineAddEntries' && instruction.entries
            )
            .flatMap(
              (instruction) =>
                instruction.entries?.filter(
                  (entry) =>
                    entry.entryId.startsWith('tweet-') ||
                    entry.entryId.startsWith('promoted-tweet') ||
                    entry.entryId.startsWith('promotedTweet')
                )
            )
        })
        .filter(
          (entry) =>
            (entry as CustomUserTweetEntry).content.itemContent.tweet_results
              .result.tweet?.legacy !== undefined
        )
        .map((entry) => {
          return (entry as CustomUserTweetEntry).content.itemContent
            .tweet_results.result.tweet?.legacy
        })
        .flatMap(
          (legacy) =>
            (legacy as any)?.extended_entities?.media.flatMap(
              (media: { video_info: { variants: any } }) => media?.video_info
            ) ?? []
        )
        .map((entry) => createSchema(entry)),
    ].flat()

    await this.generateTypeFromSchema(
      mergeSchemas(schemas),
      'CustomEntityVideoInfoObject',
      'エンティティ動画情報オブジェクト'
    )
=======
   * レスポンス情報からスキーマを生成する。
   * customizer が指定されている場合、レスポンスをカスタマイズした上でスキーマを生成する。
   *
   * @param endpoint レスポンス情報
   * @param customizer レスポンスをカスタマイズする関数
   * @returns スキーマ
   */
  private async createSchemaFromResponse<E extends ResponseEndPoint>(
    endpoint: E,
    customizer?: (
      response: EndPointResponseType<
        E['method'],
        E['endpointType'],
        E['endpoint']
      >
    ) => object
  ): Promise<Schema | null> {
    const logger = Logger.configure(
      'CustomTypesGenerator.createSchemaFromResponse'
    )
    const count = await this.responseDatabase.getResponseCount(endpoint)
    if (count === 0) {
      logger.info(`⏭️ Skip ${endpoint.method} ${endpoint.endpoint}`)
      return null
    }

    const limit = 100
    const maxPage = Math.ceil(count / limit) + 1
    let schema
    for (let page = 1; page <= maxPage; page++) {
      logger.info(
        `📖 Reading: ${endpoint.method} ${endpoint.endpoint} (page: ${page}/${maxPage})`
      )
      const responses = await this.responseDatabase.getResponses(endpoint, {
        page,
        limit,
      })
      let responseBodys: any[] = responses
        .filter((response) => response.responseType === 'JSON')
        .map((response) => response.responseBody)
        .filter((body) => body.length > 0)
        .map((body) => JSON.parse(body))
      if (customizer) {
        responseBodys = responseBodys.flatMap((body) => customizer(body))
      }

      const pageSchema = createCompoundSchema(responseBodys)
      schema = schema ? mergeSchemas([schema, pageSchema]) : pageSchema
    }

    if (!schema) {
      throw new Error('No schema found')
    }

    return schema
>>>>>>> 60e0cfe7
  }

  /**
   * カスタム型定義を、スキーマを元に生成する
   *
   * @param schema スキーマ
   * @param name 型名
   * @param tsDocument 型定義の tsdoc（1 行で記述）
   */
  private async generateTypeFromSchema(
    schema: Schema,
    name: string,
    tsDocument: string
  ): Promise<void> {
    const logger = Logger.configure(
      'CustomTypeGenerator.generateTypeFromSchema'
    )
    if (!schema) {
      throw new Error('No schema found')
    }

    const kebabName = name.replaceAll(/([a-z])([A-Z])/g, '$1-$2').toLowerCase()
    const schemaPath = join(this.schemaDirectory, 'custom', `${kebabName}.json`)
    const typesPath = join(this.typesDirectory, 'custom', `${kebabName}.ts`)

    fs.mkdirSync(dirname(schemaPath), { recursive: true })
    fs.writeFileSync(schemaPath, JSON.stringify(schema, null, 2))

    fs.mkdirSync(dirname(typesPath), { recursive: true })
    const types = await compile(
      schema,
      name,
      Utils.getCompileOptions(tsDocument)
    )
    fs.writeFileSync(typesPath, types)
    logger.info(`📝 ${name}`)
  }

  /**
   * カスタム型定義を生成する
   */
  async generate(parallel: boolean): Promise<void> {
    const generators = [
      this.runGraphQLSearchTimeline.bind(this),
      this.runGraphQLUserTweets.bind(this),
      this.runGraphQLUserLikeTweets.bind(this),
      this.runGraphQLTimeline.bind(this),
      this.runGraphQLTimelineTweetEntry.bind(this),
      this.runTweetObject.bind(this),

      // twitter-d 変換用オブジェクト
      this.runTweetLegacyObject.bind(this),
      this.runEntityVideoInfoObject.bind(this),
      this.runUserLegacyObject.bind(this),
    ]

    if (parallel) {
      await Promise.all(generators.map((generator) => generator()))
    } else {
      for (const generator of generators) {
        await generator()
      }
    }
  }
}<|MERGE_RESOLUTION|>--- conflicted
+++ resolved
@@ -622,153 +622,133 @@
   }
 
   /**
-<<<<<<< HEAD
    * エンティティ動画情報オブジェクト（CustomEntityVideoInfoObject）のカスタム型定義を生成する
    */
   private async runEntityVideoInfoObject(): Promise<void> {
-    // 各レスポンスからエンティティ動画情報オブジェクトを抽出
-    const schemas = [
+    const logger = Logger.configure(
+      'CustomTypesGenerator:runEntityVideoInfoObject'
+    )
+
+    // 各レスポンスからレガシーツイートオブジェクトを抽出
+    const promises = await Promise.all([
       // SearchTimeline
-      this.results
-        .filter(
-          (result) =>
-            result.type === 'graphql' &&
-            result.name === 'SearchTimeline' &&
-            result.method === 'GET' &&
-            result.statusCode === '200'
-        )
-        .flatMap((result) => result.paths)
-        .flatMap((path) => {
-          const response =
-            Utils.parseJsonc<GraphQLGetSearchTimelineSuccessResponse>(
-              fs.readFileSync(path, 'utf8')
-            )
-          return response.data.search_by_raw_query.search_timeline.timeline.instructions
-            .filter(
-              (instruction) =>
-                instruction.type === 'TimelineAddEntries' && instruction.entries
-            )
-            .flatMap(
-              (instruction) =>
-                instruction.entries?.filter(
-                  (entry) =>
-                    entry.entryId.startsWith('tweet-') ||
-                    entry.entryId.startsWith('promoted-tweet') ||
-                    entry.entryId.startsWith('promotedTweet')
-                )
-            )
-        })
-        .map((entry) => {
-          return (entry as CustomSearchTimelineEntry).content.itemContent
-            .tweet_results.result.legacy
-        })
-        .flatMap(
-          (legacy) =>
-            (legacy as any)?.extended_entities?.media.flatMap(
-              (media: { video_info: { variants: any } }) => media?.video_info
-            ) ?? []
-        )
-        .map((entry) => createSchema(entry)),
-      // UserTweets: tweet_results.result.legacy
-      this.results
-        .filter(
-          (result) =>
-            result.type === 'graphql' &&
-            result.name === 'UserTweets' &&
-            result.method === 'GET' &&
-            result.statusCode === '200'
-        )
-        .flatMap((result) => result.paths)
-        .flatMap((path) => {
-          const response =
-            Utils.parseJsonc<GraphQLGetUserTweetsSuccessResponse>(
-              fs.readFileSync(path, 'utf8')
-            )
-          return response.data.user.result.timeline_v2.timeline.instructions
-            .filter(
-              (instruction) =>
-                instruction.type === 'TimelineAddEntries' && instruction.entries
-            )
-            .flatMap(
-              (instruction) =>
-                instruction.entries?.filter(
-                  (entry) =>
-                    entry.entryId.startsWith('tweet-') ||
-                    entry.entryId.startsWith('promoted-tweet') ||
-                    entry.entryId.startsWith('promotedTweet')
-                )
-            )
-        })
-        .filter(
-          (entry) =>
-            (entry as CustomUserTweetEntry).content.itemContent.tweet_results
-              .result.legacy !== undefined
-        )
-        .map((entry) => {
-          return (entry as CustomUserTweetEntry).content.itemContent
-            .tweet_results.result.legacy
-        })
-        .flatMap(
-          (legacy) =>
-            (legacy as any)?.extended_entities?.media.flatMap(
-              (media: { video_info: { variants: any } }) => media?.video_info
-            ) ?? []
-        )
-        .map((entry) => createSchema(entry)),
-      // UserTweets: tweet_results.result.tweet?.legacy
-      this.results
-        .filter(
-          (result) =>
-            result.type === 'graphql' &&
-            result.name === 'UserTweets' &&
-            result.method === 'GET' &&
-            result.statusCode === '200'
-        )
-        .flatMap((result) => result.paths)
-        .flatMap((path) => {
-          const response =
-            Utils.parseJsonc<GraphQLGetUserTweetsSuccessResponse>(
-              fs.readFileSync(path, 'utf8')
-            )
-          return response.data.user.result.timeline_v2.timeline.instructions
-            .filter(
-              (instruction) =>
-                instruction.type === 'TimelineAddEntries' && instruction.entries
-            )
-            .flatMap(
-              (instruction) =>
-                instruction.entries?.filter(
-                  (entry) =>
-                    entry.entryId.startsWith('tweet-') ||
-                    entry.entryId.startsWith('promoted-tweet') ||
-                    entry.entryId.startsWith('promotedTweet')
-                )
-            )
-        })
-        .filter(
-          (entry) =>
-            (entry as CustomUserTweetEntry).content.itemContent.tweet_results
-              .result.tweet?.legacy !== undefined
-        )
-        .map((entry) => {
-          return (entry as CustomUserTweetEntry).content.itemContent
-            .tweet_results.result.tweet?.legacy
-        })
-        .flatMap(
-          (legacy) =>
-            (legacy as any)?.extended_entities?.media.flatMap(
-              (media: { video_info: { variants: any } }) => media?.video_info
-            ) ?? []
-        )
-        .map((entry) => createSchema(entry)),
-    ].flat()
+      this.createSchemaFromResponse(
+        {
+          endpointType: 'GRAPHQL',
+          endpoint: 'SearchTimeline',
+          method: 'GET',
+          statusCode: 200,
+        },
+        (response) =>
+          this.getVideoInfoFromInstructions(
+            response.data.search_by_raw_query.search_timeline.timeline
+              .instructions
+          ).flat()
+      ),
+      // UserTweets
+      this.createSchemaFromResponse(
+        {
+          endpointType: 'GRAPHQL',
+          endpoint: 'UserTweets',
+          method: 'GET',
+          statusCode: 200,
+        },
+        (response) => {
+          if (!('data' in response)) {
+            return []
+          }
+
+          return this.getVideoInfoFromInstructions(
+            // @ts-ignore 暫定的に型を無視
+            response.data.user.result.timeline_v2.timeline.instructions
+          ).flat()
+        }
+      ),
+    ])
+    const schemas = promises.filter((schema): schema is Schema => !!schema)
+    if (schemas.length === 0) {
+      logger.warn('⏭️ Schema not found. Skip')
+      return
+    }
 
     await this.generateTypeFromSchema(
       mergeSchemas(schemas),
       'CustomEntityVideoInfoObject',
       'エンティティ動画情報オブジェクト'
     )
-=======
+  }
+
+  private getVideoInfoFromInstructions(
+    instructions: {
+      type: string
+      entries?: Array<{
+        entryId: string
+        sortIndex: string
+        content: {
+          itemContent?: {
+            tweet_results?: {
+              result?: {
+                legacy?: {
+                  extended_entities?: {
+                    media?: {
+                      video_info?: {
+                        variants?: unknown[]
+                      }
+                    }[]
+                  }
+                }
+                tweet?: {
+                  legacy?: {
+                    extended_entities?: {
+                      media?: {
+                        video_info?: {
+                          variants?: unknown[]
+                        }
+                      }[]
+                    }
+                  }
+                }
+              }
+            }
+          }
+        }
+      }>
+    }[]
+  ): unknown[] {
+    return instructions
+      .filter(
+        (instruction) =>
+          instruction.type === 'TimelineAddEntries' && instruction.entries
+      )
+      .flatMap(
+        (instruction) =>
+          instruction.entries?.filter(
+            (entry) =>
+              entry.entryId.startsWith('tweet-') ||
+              entry.entryId.startsWith('promoted-tweet') ||
+              entry.entryId.startsWith('promotedTweet')
+          )
+      )
+      .flatMap((entry) => {
+        return [
+          entry?.content.itemContent?.tweet_results?.result?.legacy,
+          entry?.content.itemContent?.tweet_results?.result?.tweet?.legacy,
+        ]
+      })
+      .filter((legacy): legacy is NonNullable<typeof legacy> => !!legacy)
+      .flatMap((legacy) => {
+        return [
+          legacy.extended_entities?.media?.flatMap((media) => {
+            return media.video_info
+          }),
+        ]
+      })
+      .filter(
+        (videoInfo): videoInfo is NonNullable<typeof videoInfo> => !!videoInfo
+      )
+  }
+
+  /**
    * レスポンス情報からスキーマを生成する。
    * customizer が指定されている場合、レスポンスをカスタマイズした上でスキーマを生成する。
    *
@@ -824,7 +804,6 @@
     }
 
     return schema
->>>>>>> 60e0cfe7
   }
 
   /**
